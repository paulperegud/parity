// Copyright 2015, 2016 Ethcore (UK) Ltd.
// This file is part of Parity.

// Parity is free software: you can redistribute it and/or modify
// it under the terms of the GNU General Public License as published by
// the Free Software Foundation, either version 3 of the License, or
// (at your option) any later version.

// Parity is distributed in the hope that it will be useful,
// but WITHOUT ANY WARRANTY; without even the implied warranty of
// MERCHANTABILITY or FITNESS FOR A PARTICULAR PURPOSE.  See the
// GNU General Public License for more details.

// You should have received a copy of the GNU General Public License
// along with Parity.  If not, see <http://www.gnu.org/licenses/>.

import BigNumber from 'bignumber.js';
import React, { Component, PropTypes } from 'react';
import { Checkbox, MenuItem } from 'material-ui';

import { isEqual } from 'lodash';

<<<<<<< HEAD
import Form, { Input, InputAddressSelect, AddressSelect, Select } from '../../../ui/Form';
import nullableProptype from '../../../util/nullable-proptype';
=======
import Form, { Input, InputAddressSelect, Select } from '~/ui/Form';
>>>>>>> 9a43e6d6

import imageUnknown from '../../../../assets/images/contracts/unknown-64x64.png';
import styles from '../transfer.css';

const CHECK_STYLE = {
  position: 'absolute',
  top: '38px',
  left: '1em'
};

class TokenSelect extends Component {
  static contextTypes = {
    api: PropTypes.object
  }

  static propTypes = {
    onChange: PropTypes.func.isRequired,
    balance: PropTypes.object.isRequired,
    images: PropTypes.object.isRequired,
    tag: PropTypes.string.isRequired
  };

  componentWillMount () {
    this.computeTokens();
  }

  componentWillReceiveProps (nextProps) {
    const prevTokens = this.props.balance.tokens.map((t) => `${t.token.tag}_${t.value.toNumber()}`);
    const nextTokens = nextProps.balance.tokens.map((t) => `${t.token.tag}_${t.value.toNumber()}`);

    if (!isEqual(prevTokens, nextTokens)) {
      this.computeTokens(nextProps);
    }
  }

  computeTokens (props = this.props) {
    const { api } = this.context;
    const { balance, images } = this.props;

    const items = balance.tokens
      .filter((token, index) => !index || token.value.gt(0))
      .map((balance, index) => {
        const token = balance.token;
        const isEth = index === 0;
        let imagesrc = token.image;
        if (!imagesrc) {
          imagesrc =
            images[token.address]
              ? `${api.dappsUrl}${images[token.address]}`
              : imageUnknown;
        }
        let value = 0;

        if (isEth) {
          value = api.util.fromWei(balance.value).toFormat(3);
        } else {
          const format = balance.token.format || 1;
          const decimals = format === 1 ? 0 : Math.min(3, Math.floor(format / 10));
          value = new BigNumber(balance.value).div(format).toFormat(decimals);
        }

        const label = (
          <div className={ styles.token }>
            <img src={ imagesrc } />
            <div className={ styles.tokenname }>
              { token.name }
            </div>
            <div className={ styles.tokenbalance }>
              { value }<small> { token.tag }</small>
            </div>
          </div>
        );

        return (
          <MenuItem
            key={ token.tag }
            value={ token.tag }
            label={ label }>
            { label }
          </MenuItem>
        );
      });

    this.setState({ items });
  }

  render () {
    const { tag, onChange } = this.props;
    const { items } = this.state;

    return (
      <Select
        className={ styles.tokenSelect }
        label='type of token transfer'
        hint='type of token to transfer'
        value={ tag }
        onChange={ onChange }
      >
        { items }
      </Select>
    );
  }
}

export default class Details extends Component {
  static propTypes = {
    address: PropTypes.string,
    balance: PropTypes.object,
    all: PropTypes.bool,
    extras: PropTypes.bool,
    images: PropTypes.object.isRequired,
    sender: PropTypes.string,
    senderError: PropTypes.string,
    recipient: PropTypes.string,
    recipientError: PropTypes.string,
    tag: PropTypes.string,
    total: PropTypes.string,
    totalError: PropTypes.string,
    value: PropTypes.string,
    valueError: PropTypes.string,
    onChange: PropTypes.func.isRequired,
    wallet: PropTypes.object,
    senders: nullableProptype(PropTypes.object)
  };

  static defaultProps = {
    wallet: null,
    senders: null
  };

  render () {
    const { all, extras, tag, total, totalError, value, valueError } = this.props;
    const label = `amount to transfer (in ${tag})`;

    return (
      <Form>
        { this.renderTokenSelect() }
        { this.renderFromAddress() }
        { this.renderToAddress() }
        <div className={ styles.columns }>
          <div>
            <Input
              disabled={ all }
              label={ label }
              hint='the amount to transfer to the recipient'
              value={ value }
              error={ valueError }
              onChange={ this.onEditValue } />
          </div>
          <div>
            <Checkbox
              checked={ all }
              label='full account balance'
              onCheck={ this.onCheckAll }
              style={ CHECK_STYLE } />
          </div>
        </div>
        <div className={ styles.columns }>
          <div>
            <Input
              disabled
              label='total transaction amount'
              error={ totalError }>
              <div className={ styles.inputoverride }>
                { total }<small> ETH</small>
              </div>
            </Input>
          </div>

          <div>
            <Checkbox
              checked={ extras }
              label='advanced sending options'
              onCheck={ this.onCheckExtras }
              style={ CHECK_STYLE } />
          </div>
        </div>
      </Form>
    );
  }

  renderFromAddress () {
    const { sender, senderError, senders } = this.props;

    if (!senders) {
      return null;
    }

    return (
      <div className={ styles.address }>
        <AddressSelect
          accounts={ senders }
          error={ senderError }
          label='sender address'
          hint='the sender address'
          value={ sender }
          onChange={ this.onEditSender }
        />
      </div>
    );
  }

  renderToAddress () {
    const { recipient, recipientError } = this.props;

    return (
      <div className={ styles.address }>
        <InputAddressSelect
          label='recipient address'
          hint='the recipient address'
          error={ recipientError }
          value={ recipient }
          onChange={ this.onEditRecipient } />
      </div>
    );
  }

  renderTokenSelect () {
    const { balance, images, tag, wallet } = this.props;

    if (wallet) {
      return null;
    }

    return (
      <TokenSelect
        balance={ balance }
        images={ images }
        tag={ tag }
        onChange={ this.onChangeToken }
      />
    );
  }

  onChangeToken = (event, index, tag) => {
    this.props.onChange('tag', tag);
  }

  onEditSender = (event, sender) => {
    this.props.onChange('sender', sender);
  }

  onEditRecipient = (event, recipient) => {
    this.props.onChange('recipient', recipient);
  }

  onEditValue = (event) => {
    this.props.onChange('value', event.target.value);
  }

  onCheckAll = () => {
    this.props.onChange('all', !this.props.all);
  }

  onCheckExtras = () => {
    this.props.onChange('extras', !this.props.extras);
  }

  onContacts = () => {
    this.setState({
      showAddresses: true
    });
  }
}<|MERGE_RESOLUTION|>--- conflicted
+++ resolved
@@ -20,12 +20,8 @@
 
 import { isEqual } from 'lodash';
 
-<<<<<<< HEAD
-import Form, { Input, InputAddressSelect, AddressSelect, Select } from '../../../ui/Form';
-import nullableProptype from '../../../util/nullable-proptype';
-=======
-import Form, { Input, InputAddressSelect, Select } from '~/ui/Form';
->>>>>>> 9a43e6d6
+import Form, { Input, InputAddressSelect, AddressSelect, Select } from '~/ui/Form';
+import nullableProptype from '~/util/nullable-proptype';
 
 import imageUnknown from '../../../../assets/images/contracts/unknown-64x64.png';
 import styles from '../transfer.css';
