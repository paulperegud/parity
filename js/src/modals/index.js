// Copyright 2015, 2016 Ethcore (UK) Ltd.
// This file is part of Parity.

// Parity is free software: you can redistribute it and/or modify
// it under the terms of the GNU General Public License as published by
// the Free Software Foundation, either version 3 of the License, or
// (at your option) any later version.

// Parity is distributed in the hope that it will be useful,
// but WITHOUT ANY WARRANTY; without even the implied warranty of
// MERCHANTABILITY or FITNESS FOR A PARTICULAR PURPOSE.  See the
// GNU General Public License for more details.

// You should have received a copy of the GNU General Public License
// along with Parity.  If not, see <http://www.gnu.org/licenses/>.

import AddAddress from './AddAddress';
import AddContract from './AddContract';
import CreateAccount from './CreateAccount';
<<<<<<< HEAD
import CreateWallet from './CreateWallet';
=======
import DeleteAccount from './DeleteAccount';
>>>>>>> ecf283e2
import DeployContract from './DeployContract';
import EditMeta from './EditMeta';
import ExecuteContract from './ExecuteContract';
import FirstRun from './FirstRun';
import Shapeshift from './Shapeshift';
import SMSVerification from './SMSVerification';
import Transfer from './Transfer';
import PasswordManager from './PasswordManager';
import SaveContract from './SaveContract';
import LoadContract from './LoadContract';

export {
  AddAddress,
  AddContract,
  CreateAccount,
<<<<<<< HEAD
  CreateWallet,
=======
  DeleteAccount,
>>>>>>> ecf283e2
  DeployContract,
  EditMeta,
  ExecuteContract,
  FirstRun,
  Shapeshift,
  SMSVerification,
  Transfer,
  PasswordManager,
  LoadContract,
  SaveContract
};<|MERGE_RESOLUTION|>--- conflicted
+++ resolved
@@ -17,11 +17,8 @@
 import AddAddress from './AddAddress';
 import AddContract from './AddContract';
 import CreateAccount from './CreateAccount';
-<<<<<<< HEAD
 import CreateWallet from './CreateWallet';
-=======
 import DeleteAccount from './DeleteAccount';
->>>>>>> ecf283e2
 import DeployContract from './DeployContract';
 import EditMeta from './EditMeta';
 import ExecuteContract from './ExecuteContract';
@@ -37,11 +34,8 @@
   AddAddress,
   AddContract,
   CreateAccount,
-<<<<<<< HEAD
   CreateWallet,
-=======
   DeleteAccount,
->>>>>>> ecf283e2
   DeployContract,
   EditMeta,
   ExecuteContract,
