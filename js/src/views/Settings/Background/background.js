// Copyright 2015, 2016 Ethcore (UK) Ltd.
// This file is part of Parity.

// Parity is free software: you can redistribute it and/or modify
// it under the terms of the GNU General Public License as published by
// the Free Software Foundation, either version 3 of the License, or
// (at your option) any later version.

// Parity is distributed in the hope that it will be useful,
// but WITHOUT ANY WARRANTY; without even the implied warranty of
// MERCHANTABILITY or FITNESS FOR A PARTICULAR PURPOSE.  See the
// GNU General Public License for more details.

// You should have received a copy of the GNU General Public License
// along with Parity.  If not, see <http://www.gnu.org/licenses/>.

import React, { Component, PropTypes } from 'react';
import { FormattedMessage } from 'react-intl';
import { connect } from 'react-redux';
import { bindActionCreators } from 'redux';
import NavigationRefresh from 'material-ui/svg-icons/navigation/refresh';

import { Button, Container, ParityBackground } from '../../../ui';

import { updateBackground } from '../actions';

import layout from '../layout.css';
import styles from './background.css';

let counter = 0;

class Background extends Component {
  static contextTypes = {
    api: PropTypes.object.isRequired,
    muiTheme: PropTypes.object.isRequired
  }

  static propTypes = {
    settings: PropTypes.object.isRequired,
    updateBackground: PropTypes.func.isRequired
  }

  state = {
    seeds: []
  }

  componentDidMount () {
    const { settings } = this.props;
    const seeds = new Array(20).fill(null);
    seeds[0] = settings.backgroundSeed;

    this.setState({
      seeds
    }, () => this.generateSeeds());
  }

  render () {
    return (
<<<<<<< HEAD
      <Container>
        <ContainerTitle title={
          <FormattedMessage id='settings.background.label' />
        } />
=======
      <Container title='Background Pattern'>
>>>>>>> 3837114e
        <div className={ layout.layout }>
          <div className={ layout.overview }>
            <div>
              <FormattedMessage
                id='settings.background.overview_0'
                defaultMessage='The background pattern you can see right now is unique to your Parity installation. It will change every time you create a new Signer token. This is so that decentralized applications cannot pretend to be trustworthy.' />
            </div>
            <div>
              <FormattedMessage
                id='settings.background.overview_1'
                defaultMessage='Pick a pattern you like and memorize it. This Pattern will always be shown from now on, unless you clear your browser cache or use a new Signer token.' />
            </div>
            <div>
              <Button
                icon={ <NavigationRefresh /> }
                label={
                  <FormattedMessage
                    id='settings.background.button_more'
                    defaultMessage='generate more' />
                }
                onClick={ this.generateSeeds } />
            </div>
          </div>
          <div className={ layout.details }>
            <div className={ styles.bgcontainer }>
              { this.renderBackgrounds() }
            </div>
          </div>
        </div>
      </Container>
    );
  }

  renderBackgrounds () {
    const { settings } = this.props;
    const { seeds } = this.state;
    const { muiTheme } = this.context;

    return seeds.map((seed, index) => {
      return (
        <div className={ styles.bgflex } key={ index }>
          <div className={ styles.bgseed }>
            <ParityBackground
              className={ settings.backgroundSeed === seed ? styles.seedactive : styles.seed }
              seed={ seed }
              onClick={ this.onSelect(seed) }
              muiTheme={ muiTheme }
            />
          </div>
        </div>
      );
    });
  }

  onSelect = (seed) => {
    const { muiTheme } = this.context;
    const { updateBackground } = this.props;

    return (event) => {
      muiTheme.parity.setBackgroundSeed(seed);
      updateBackground(seed);
    };
  }

  generateSeeds = () => {
    const { seeds } = this.state;
    const current = this.props.settings.backgroundSeed;

    const newSeeds = seeds.map((seed) => {
      if (seed === current) {
        return seed;
      }

      return this.generateSeed();
    });

    this.setState({
      seeds: newSeeds
    });
  }

  generateSeed () {
    const { api, muiTheme } = this.context;

    return api.util.sha3(`${muiTheme.backgroundSeed}${Math.random()}${counter++}`);
  }
}

function mapStateToProps (state) {
  const { settings } = state;

  return { settings };
}

function mapDispatchToProps (dispatch) {
  return bindActionCreators({ updateBackground }, dispatch);
}

export default connect(
  mapStateToProps,
  mapDispatchToProps
)(Background);<|MERGE_RESOLUTION|>--- conflicted
+++ resolved
@@ -56,14 +56,9 @@
 
   render () {
     return (
-<<<<<<< HEAD
-      <Container>
-        <ContainerTitle title={
-          <FormattedMessage id='settings.background.label' />
-        } />
-=======
-      <Container title='Background Pattern'>
->>>>>>> 3837114e
+      <Container title={
+        <FormattedMessage id='settings.background.label' />
+      }>
         <div className={ layout.layout }>
           <div className={ layout.overview }>
             <div>
