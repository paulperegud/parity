--- conflicted
+++ resolved
@@ -48,15 +48,9 @@
 
     params: PropTypes.object,
     accounts: PropTypes.object,
-<<<<<<< HEAD
     balances: PropTypes.object,
-    images: PropTypes.object.isRequired,
-    isTest: PropTypes.bool,
     certifications: PropTypes.object.isRequired,
     fetchCertifications: PropTypes.func.isRequired
-=======
-    balances: PropTypes.object
->>>>>>> a7037f8e
   }
 
   propName = null
@@ -104,11 +98,7 @@
   }
 
   render () {
-<<<<<<< HEAD
-    const { accounts, balances, certifications, isTest } = this.props;
-=======
-    const { accounts, balances } = this.props;
->>>>>>> a7037f8e
+    const { accounts, balances, certifications } = this.props;
     const { address } = this.props.params;
 
     const account = (accounts || {})[address];
@@ -347,12 +337,7 @@
 function mapStateToProps (state) {
   const { accounts } = state.personal;
   const { balances } = state.balances;
-<<<<<<< HEAD
   const { certifications, images } = state;
-  const { isTest } = state.nodeStatus;
-=======
-  const { images } = state;
->>>>>>> a7037f8e
 
   return {
     accounts,
@@ -363,13 +348,10 @@
 }
 
 function mapDispatchToProps (dispatch) {
-<<<<<<< HEAD
-  return bindActionCreators({ fetchCertifications }, dispatch);
-=======
   return bindActionCreators({
-    setVisibleAccounts
+    setVisibleAccounts,
+    fetchCertifications
   }, dispatch);
->>>>>>> a7037f8e
 }
 
 export default connect(
