--- conflicted
+++ resolved
@@ -48,14 +48,10 @@
 
     params: PropTypes.object,
     accounts: PropTypes.object,
-<<<<<<< HEAD
+    isTestnet: PropTypes.bool,
     balances: PropTypes.object,
     certifications: PropTypes.object.isRequired,
     fetchCertifications: PropTypes.func.isRequired
-=======
-    isTestnet: PropTypes.bool,
-    balances: PropTypes.object
->>>>>>> 5f570edf
   }
 
   propName = null
