// Copyright 2015, 2016 Ethcore (UK) Ltd.
// This file is part of Parity.

// Parity is free software: you can redistribute it and/or modify
// it under the terms of the GNU General Public License as published by
// the Free Software Foundation, either version 3 of the License, or
// (at your option) any later version.

// Parity is distributed in the hope that it will be useful,
// but WITHOUT ANY WARRANTY; without even the implied warranty of
// MERCHANTABILITY or FITNESS FOR A PARTICULAR PURPOSE.  See the
// GNU General Public License for more details.

// You should have received a copy of the GNU General Public License
// along with Parity.  If not, see <http://www.gnu.org/licenses/>.

import { statusBlockNumber, statusCollection, statusLogs } from './statusActions';
import isTestnet from '../../util/is-testnet';
import { isEqual } from 'lodash';

export default class Status {
  constructor (store, api) {
    this._api = api;
    this._store = store;

    this._pingable = false;
    this._apiStatus = {};
    this._status = {};
    this._longStatus = {};
    this._minerSettings = {};

    this._pollPingTimeoutId = null;
    this._longStatusTimeoutId = null;

    this._timestamp = Date.now();
  }

  start () {
    this._subscribeBlockNumber();
    this._pollPing();
    this._pollStatus();
    this._pollLongStatus();
    this._pollLogs();
  }

  _subscribeBlockNumber () {
    this._api
      .subscribe('eth_blockNumber', (error, blockNumber) => {
        if (error) {
          return;
        }

        this._store.dispatch(statusBlockNumber(blockNumber));

        this._api.eth
          .getBlockByNumber(blockNumber)
          .then((block) => {
            this._store.dispatch(statusCollection({ gasLimit: block.gasLimit }));
          })
          .catch((error) => {
            console.warn('status._subscribeBlockNumber', 'getBlockByNumber', error);
          });
      })
      .then((subscriptionId) => {
        console.log('status._subscribeBlockNumber', 'subscriptionId', subscriptionId);
      });
  }

  /**
   * Pinging should be smart. It should only
   * be used when the UI is connecting or the
   * Node is deconnected.
   *
   * @see src/views/Connection/connection.js
   */
  _shouldPing = () => {
    const { isConnected } = this._apiStatus;
    return !isConnected;
  }

  _stopPollPing = () => {
    if (!this._pollPingTimeoutId) {
      return;
    }

    clearTimeout(this._pollPingTimeoutId);
    this._pollPingTimeoutId = null;
  }

  _pollPing = () => {
    // Already pinging, don't try again
    if (this._pollPingTimeoutId) {
      return;
    }

    const dispatch = (pingable, timeout = 1000) => {
      if (pingable !== this._pingable) {
        this._pingable = pingable;
        this._store.dispatch(statusCollection({ isPingable: pingable }));
      }

      this._pollPingTimeoutId = setTimeout(() => {
        this._stopPollPing();
        this._pollPing();
      }, timeout);
    };

    fetch('/', { method: 'HEAD' })
      .then((response) => dispatch(!!response.ok))
      .catch(() => dispatch(false));
  }

  _pollTraceMode = () => {
    return this._api.trace.block()
      .then(blockTraces => {
        // Assumes not in Trace Mode if no transactions
        // in latest block...
        return blockTraces.length > 0;
      })
      .catch(() => false);
  }

  _pollStatus = () => {
    const nextTimeout = (timeout = 1000) => {
      setTimeout(() => this._pollStatus(), timeout);
    };

    const { isConnected, isConnecting, needsToken, secureToken } = this._api;

    const apiStatus = {
      isConnected,
      isConnecting,
      needsToken,
      secureToken
    };

    const gotConnected = !this._apiStatus.isConnected && apiStatus.isConnected;

    if (gotConnected) {
      this._pollLongStatus();
      this._store.dispatch(statusCollection({ isPingable: true }));
    }

    if (!isEqual(apiStatus, this._apiStatus)) {
      this._store.dispatch(statusCollection(apiStatus));
      this._apiStatus = apiStatus;
    }

    // Ping if necessary, otherwise stop pinging
    if (this._shouldPing()) {
      this._pollPing();
    } else {
      this._stopPollPing();
    }

    if (!isConnected) {
      return nextTimeout(250);
    }

    const { refreshStatus } = this._store.getState().nodeStatus;

    const statusPromises = [ this._api.eth.syncing() ];

    if (refreshStatus) {
      statusPromises.push(this._api.parity.netPeers());
      statusPromises.push(this._api.eth.hashrate());
    }

    Promise
      .all(statusPromises)
      .then(([ syncing, ...statusResults ]) => {
        const status = statusResults.length === 0
          ? { syncing }
          : {
            syncing,
            netPeers: statusResults[0],
            hashrate: statusResults[1]
          };

        if (!isEqual(status, this._status)) {
          this._store.dispatch(statusCollection(status));
          this._status = status;
        }
      })
      .catch((error) => {
        console.error('_pollStatus', error);
      });

    nextTimeout();
  }

  /**
   * Miner settings should never changes unless
   * Parity is restarted, or if the values are changed
   * from the UI
   */
  _pollMinerSettings = () => {
    Promise
      .all([
        this._api.eth.coinbase(),
        this._api.parity.extraData(),
        this._api.parity.minGasPrice(),
        this._api.parity.gasFloorTarget()
      ])
      .then(([
        coinbase, extraData, minGasPrice, gasFloorTarget
      ]) => {
        const minerSettings = {
          coinbase,
          extraData,
          minGasPrice,
          gasFloorTarget
        };

        if (!isEqual(minerSettings, this._minerSettings)) {
          this._store.dispatch(statusCollection(minerSettings));
          this._minerSettings = minerSettings;
        }
      })
      .catch((error) => {
        console.error('_pollMinerSettings', error);
      });
  }

  /**
   * The data fetched here should not change
   * unless Parity is restarted. They are thus
   * fetched every 30s just in case, and whenever
   * the client got reconnected.
   */
  _pollLongStatus = () => {
    if (!this._api.isConnected) {
      return;
    }

    const nextTimeout = (timeout = 30000) => {
      if (this._longStatusTimeoutId) {
        clearTimeout(this._longStatusTimeoutId);
      }

      this._longStatusTimeoutId = setTimeout(this._pollLongStatus, timeout);
    };

    // Poll Miner settings just in case
    this._pollMinerSettings();

    Promise
      .all([
        this._api.parity.netPeers(),
        this._api.web3.clientVersion(),
        this._api.net.version(),
        this._api.parity.defaultExtraData(),
        this._api.parity.netChain(),
        this._api.parity.netPort(),
        this._api.parity.rpcSettings(),
        this._api.parity.enode()
      ])
      .then(([
        netPeers, clientVersion, netVersion, defaultExtraData, netChain, netPort, rpcSettings, enode
      ]) => {
<<<<<<< HEAD
        const isTest = isTestnet(netChain);
=======
        const isTest =
          netVersion === '2' || // morden
          netVersion === '3'; // ropsten
>>>>>>> a7037f8e

        const longStatus = {
          netPeers,
          clientVersion,
          defaultExtraData,
          netChain,
          netPort,
          rpcSettings,
          isTest,
          enode
        };

        if (!isEqual(longStatus, this._longStatus)) {
          this._store.dispatch(statusCollection(longStatus));
          this._longStatus = longStatus;
        }
      })
      .catch((error) => {
        console.error('_pollLongStatus', error);
      });

    nextTimeout(60000);
  }

  _pollLogs = () => {
    const nextTimeout = (timeout = 1000) => setTimeout(this._pollLogs, timeout);
    const { devLogsEnabled } = this._store.getState().nodeStatus;

    if (!devLogsEnabled) {
      nextTimeout();
      return;
    }

    Promise
      .all([
        this._api.parity.devLogs(),
        this._api.parity.devLogsLevels()
      ])
      .then(([devLogs, devLogsLevels]) => {
        this._store.dispatch(statusLogs({
          devLogs: devLogs.slice(-1024),
          devLogsLevels
        }));
        nextTimeout();
      })
      .catch((error) => {
        console.error('_pollLogs', error);
        nextTimeout();
      });
  }
}<|MERGE_RESOLUTION|>--- conflicted
+++ resolved
@@ -15,7 +15,6 @@
 // along with Parity.  If not, see <http://www.gnu.org/licenses/>.
 
 import { statusBlockNumber, statusCollection, statusLogs } from './statusActions';
-import isTestnet from '../../util/is-testnet';
 import { isEqual } from 'lodash';
 
 export default class Status {
@@ -258,13 +257,9 @@
       .then(([
         netPeers, clientVersion, netVersion, defaultExtraData, netChain, netPort, rpcSettings, enode
       ]) => {
-<<<<<<< HEAD
-        const isTest = isTestnet(netChain);
-=======
         const isTest =
           netVersion === '2' || // morden
           netVersion === '3'; // ropsten
->>>>>>> a7037f8e
 
         const longStatus = {
           netPeers,
