--- conflicted
+++ resolved
@@ -33,14 +33,9 @@
 import ContractInstances from './contracts';
 
 import { initStore } from './redux';
-<<<<<<< HEAD
-import { ContextProvider, muiTheme } from './ui';
-import { Accounts, Account, Wallet, Addresses, Address, Application, Contract, Contracts, WriteContract, Dapp, Dapps, Settings, SettingsBackground, SettingsParity, SettingsProxy, SettingsViews, Signer, Status } from './views';
-=======
 import ContextProvider from './ui/ContextProvider';
 import muiTheme from './ui/Theme';
 import MainApplication from './main';
->>>>>>> cfc1dabd
 
 import { setApi } from './redux/providers/apiActions';
 
@@ -82,36 +77,6 @@
 const routerHistory = useRouterHistory(createHashHistory)({});
 
 ReactDOM.render(
-<<<<<<< HEAD
-  <ContextProvider api={ api } muiTheme={ muiTheme } store={ store }>
-    <Router className={ styles.reset } history={ routerHistory }>
-      <Redirect from='/' to='/accounts' />
-      <Redirect from='/auth' to='/accounts' query={ {} } />
-      <Redirect from='/settings' to='/settings/views' />
-      <Route path='/' component={ Application }>
-        <Route path='accounts' component={ Accounts } />
-        <Route path='account/:address' component={ Account } />
-        <Route path='wallet/:address' component={ Wallet } />
-        <Route path='addresses' component={ Addresses } />
-        <Route path='address/:address' component={ Address } />
-        <Route path='apps' component={ Dapps } />
-        <Route path='app/:id' component={ Dapp } />
-        <Route path='contracts' component={ Contracts } />
-        <Route path='contracts/write' component={ WriteContract } />
-        <Route path='contract/:address' component={ Contract } />
-        <Route path='settings' component={ Settings }>
-          <Route path='background' component={ SettingsBackground } />
-          <Route path='proxy' component={ SettingsProxy } />
-          <Route path='views' component={ SettingsViews } />
-          <Route path='parity' component={ SettingsParity } />
-        </Route>
-        <Route path='signer' component={ Signer } />
-        <Route path='status' component={ Status } />
-        <Route path='status/:subpage' component={ Status } />
-      </Route>
-    </Router>
-  </ContextProvider>,
-=======
   <AppContainer>
     <ContextProvider api={ api } muiTheme={ muiTheme } store={ store }>
       <MainApplication
@@ -119,7 +84,6 @@
       />
     </ContextProvider>
   </AppContainer>,
->>>>>>> cfc1dabd
   document.querySelector('#container')
 );
 
