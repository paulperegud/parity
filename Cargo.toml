--- conflicted
+++ resolved
@@ -19,18 +19,14 @@
 fdlimit = { path = "util/fdlimit" }
 daemonize = "0.2"
 number_prefix = "0.2"
-<<<<<<< HEAD
 rpassword = "0.1"
-=======
-clippy = { version = "0.0.49", optional = true }
->>>>>>> 1031ce64
 ethcore = { path = "ethcore" }
 ethcore-util = { path = "util" }
 ethsync = { path = "sync" }
 ethminer = { path = "miner" }
 ethcore-devtools = { path = "devtools" }
 ethcore-rpc = { path = "rpc", optional = true }
-clippy = { version = "0.0.44", optional = true }
+clippy = { version = "0.0.49", optional = true }
 
 [features]
 default = ["rpc"]
