// Copyright 2015, 2016 Ethcore (UK) Ltd.
// This file is part of Parity.

// Parity is free software: you can redistribute it and/or modify
// it under the terms of the GNU General Public License as published by
// the Free Software Foundation, either version 3 of the License, or
// (at your option) any later version.

// Parity is distributed in the hope that it will be useful,
// but WITHOUT ANY WARRANTY; without even the implied warranty of
// MERCHANTABILITY or FITNESS FOR A PARTICULAR PURPOSE.  See the
// GNU General Public License for more details.

// You should have received a copy of the GNU General Public License
// along with Parity.  If not, see <http://www.gnu.org/licenses/>.

use std::sync::Arc;
use ethcore::client::BlockChainClient;
use hypervisor::Hypervisor;
use ethsync::{SyncConfig, NetworkConfiguration, NetworkError};
use ethcore::snapshot::SnapshotService;
#[cfg(not(feature="ipc"))]
use self::no_ipc_deps::*;
#[cfg(feature="ipc")]
use self::ipc_deps::*;
use ethcore_logger::Config as LogConfig;
use std::path::Path;

#[cfg(feature="ipc")]
pub mod service_urls {
	use std::path::PathBuf;

	pub const CLIENT: &'static str = "parity-chain.ipc";
	pub const SNAPSHOT: &'static str = "parity-snapshot.ipc";
	pub const SYNC: &'static str = "parity-sync.ipc";
	pub const SYNC_NOTIFY: &'static str = "parity-sync-notify.ipc";
	pub const NETWORK_MANAGER: &'static str = "parity-manage-net.ipc";
	pub const SYNC_CONTROL: &'static str = "parity-sync-control.ipc";
	#[cfg(feature="stratum")]
<<<<<<< HEAD
	pub const STRATUM: &'static str = "parity-stratum.ipc";
	#[cfg(feature="stratum")]
	pub const STRATUM_CONTROL: &'static str = "parity-stratum-control.ipc";
	#[cfg(feature="stratum")]
	pub const MINING_JOB_DISPATCHER: &'static str = "parity-mining-jobs.ipc";
=======
	pub const STRATUM_CONTROL: &'static str = "parity-stratum-control.ipc";
>>>>>>> 16c0159f

	pub fn with_base(data_dir: &str, service_path: &str) -> String {
		let mut path = PathBuf::from(data_dir);
		path.push(service_path);

		format!("ipc://{}", path.to_str().unwrap())
	}
}

#[cfg(not(feature="ipc"))]
mod no_ipc_deps {
	pub use ethsync::{EthSync, SyncProvider, ManageNetwork};
	pub use ethcore::client::ChainNotify;
}

#[cfg(feature="ipc")]
pub type SyncModules = (
	GuardedSocket<SyncClient<NanoSocket>>,
	GuardedSocket<NetworkManagerClient<NanoSocket>>,
	GuardedSocket<ChainNotifyClient<NanoSocket>>
);

#[cfg(not(feature="ipc"))]
pub type SyncModules = (Arc<SyncProvider>, Arc<ManageNetwork>, Arc<ChainNotify>);

#[cfg(feature="ipc")]
mod ipc_deps {
	pub use ethsync::{SyncClient, NetworkManagerClient, ServiceConfiguration};
	pub use ethcore::client::ChainNotifyClient;
	pub use hypervisor::{SYNC_MODULE_ID, BootArgs, HYPERVISOR_IPC_URL};
	pub use nanoipc::{GuardedSocket, NanoSocket, generic_client, fast_client};
	pub use ipc::IpcSocket;
	pub use ipc::binary::serialize;
}

#[cfg(feature="ipc")]
pub fn hypervisor(base_path: &Path) -> Option<Hypervisor> {
	Some(Hypervisor
		::with_url(&service_urls::with_base(base_path.to_str().unwrap(), HYPERVISOR_IPC_URL))
		.io_path(base_path.to_str().unwrap()))
}

#[cfg(not(feature="ipc"))]
pub fn hypervisor(_: &Path) -> Option<Hypervisor> {
	None
}

#[cfg(feature="ipc")]
fn sync_arguments(io_path: &str, sync_cfg: SyncConfig, net_cfg: NetworkConfiguration, log_settings: &LogConfig) -> BootArgs {
	let service_config = ServiceConfiguration {
		sync: sync_cfg,
		net: net_cfg,
		io_path: io_path.to_owned(),
	};

	// initialisation payload is passed via stdin
	let service_payload = serialize(&service_config).expect("Any binary-derived struct is serializable by definition");

	// client service url and logging settings are passed in command line
	let mut cli_args = Vec::new();
	cli_args.push("sync".to_owned());
	if !log_settings.color { cli_args.push("--no-color".to_owned()); }
	if let Some(ref mode) = log_settings.mode {
		cli_args.push("-l".to_owned());
		cli_args.push(mode.to_owned());
	}
	if let Some(ref file) = log_settings.file {
		cli_args.push("--log-file".to_owned());
		cli_args.push(file.to_owned());
	}

	BootArgs::new().stdin(service_payload).cli(cli_args)
}

#[cfg(feature="stratum")]
<<<<<<< HEAD
pub fn stratum (hypervisor_ref: &mut Option<Hypervisor>, maybe_config: &Option<::ethcore::miner::StratumOptions>)
{
	use ethcore_stratum;

	if let &Some(ref config) = maybe_config {
		let mut hypervisor = hypervisor_ref.take().expect("There should be hypervisor for ipc configuration");
		let args = BootArgs::new().stdin(
				serialize(&ethcore_stratum::ServiceConfiguration {
					io_path: hypervisor.io_path.to_owned(),
					port: config.port,
					listen_addr: config.listen_addr.to_owned(),
					secret: config.secret,
				}).expect("Any binary-derived struct is serializable by definition")
			).cli(vec!["stratum".to_owned()]);
		hypervisor = hypervisor.module(super::stratum::MODULE_ID, args);
		*hypervisor_ref = Some(hypervisor);
	}
}

#[cfg(not(feature="stratum"))]
pub fn stratum (_hypervisor_ref: &mut Option<Hypervisor>, maybe_config: &Option<::ethcore::miner::StratumOptions>)
{
	if let &Some(_) = maybe_config {
		warn!(
			"Stratum arguments ignored: parity should be recompiled with --features=\"stratum\"\n
			 Use \"cargo build --features=\"stratum\"\""
		);
	}
=======
pub fn stratum (hypervisor_ref: &mut Option<Hypervisor>, config: &::ethcore::miner::StratumOptions)
{
	use ethcore_stratum;

	let mut hypervisor = hypervisor_ref.take().expect("There should be hypervisor for ipc configuration");
	let args = BootArgs::new().stdin(
			serialize(&ethcore_stratum::ServiceConfiguration {
				io_path: hypervisor.io_path.to_owned(),
				port: config.port,
				listen_addr: config.listen_addr.to_owned(),
				secret: config.secret,
			}).expect("Any binary-derived struct is serializable by definition")
		).cli(vec!["stratum".to_owned()]);
	hypervisor = hypervisor.module(super::stratum::MODULE_ID, args);
	*hypervisor_ref = Some(hypervisor);
}

#[cfg(not(feature="stratum"))]
pub fn stratum (_hypervisor_ref: &mut Option<Hypervisor>, _config: &::ethcore::miner::StratumOptions)
{
	warn!(
		"Stratum arguments ignored: parity should be recompiled with --features=\"stratum\"\n
		 Use \"cargo build --features=\"stratum\"\""
	);
>>>>>>> 16c0159f
}

#[cfg(feature="ipc")]
pub fn sync
	(
		hypervisor_ref: &mut Option<Hypervisor>,
		sync_cfg: SyncConfig,
		net_cfg: NetworkConfiguration,
		_client: Arc<BlockChainClient>,
		_snapshot_service: Arc<SnapshotService>,
		log_settings: &LogConfig,
	)
	-> Result<SyncModules, NetworkError>
{
	let mut hypervisor = hypervisor_ref.take().expect("There should be hypervisor for ipc configuration");
	let args = sync_arguments(&hypervisor.io_path, sync_cfg, net_cfg, log_settings);
	hypervisor = hypervisor.module(SYNC_MODULE_ID, args);

	hypervisor.start();
	hypervisor.wait_for_startup();

	let sync_client = generic_client::<SyncClient<_>>(
		&service_urls::with_base(&hypervisor.io_path, service_urls::SYNC)).unwrap();
	let notify_client = generic_client::<ChainNotifyClient<_>>(
		&service_urls::with_base(&hypervisor.io_path, service_urls::SYNC_NOTIFY)).unwrap();
	let manage_client = generic_client::<NetworkManagerClient<_>>(
		&service_urls::with_base(&hypervisor.io_path, service_urls::NETWORK_MANAGER)).unwrap();

	*hypervisor_ref = Some(hypervisor);
	Ok((sync_client, manage_client, notify_client))
}

#[cfg(not(feature="ipc"))]
pub fn sync
	(
		_hypervisor: &mut Option<Hypervisor>,
		sync_cfg: SyncConfig,
		net_cfg: NetworkConfiguration,
		client: Arc<BlockChainClient>,
		snapshot_service: Arc<SnapshotService>,
		_log_settings: &LogConfig,
	)
	-> Result<SyncModules, NetworkError>
{
	let eth_sync = try!(EthSync::new(sync_cfg, client, snapshot_service, net_cfg));
	Ok((eth_sync.clone() as Arc<SyncProvider>, eth_sync.clone() as Arc<ManageNetwork>, eth_sync.clone() as Arc<ChainNotify>))
}<|MERGE_RESOLUTION|>--- conflicted
+++ resolved
@@ -37,15 +37,7 @@
 	pub const NETWORK_MANAGER: &'static str = "parity-manage-net.ipc";
 	pub const SYNC_CONTROL: &'static str = "parity-sync-control.ipc";
 	#[cfg(feature="stratum")]
-<<<<<<< HEAD
-	pub const STRATUM: &'static str = "parity-stratum.ipc";
-	#[cfg(feature="stratum")]
 	pub const STRATUM_CONTROL: &'static str = "parity-stratum-control.ipc";
-	#[cfg(feature="stratum")]
-	pub const MINING_JOB_DISPATCHER: &'static str = "parity-mining-jobs.ipc";
-=======
-	pub const STRATUM_CONTROL: &'static str = "parity-stratum-control.ipc";
->>>>>>> 16c0159f
 
 	pub fn with_base(data_dir: &str, service_path: &str) -> String {
 		let mut path = PathBuf::from(data_dir);
@@ -121,36 +113,6 @@
 }
 
 #[cfg(feature="stratum")]
-<<<<<<< HEAD
-pub fn stratum (hypervisor_ref: &mut Option<Hypervisor>, maybe_config: &Option<::ethcore::miner::StratumOptions>)
-{
-	use ethcore_stratum;
-
-	if let &Some(ref config) = maybe_config {
-		let mut hypervisor = hypervisor_ref.take().expect("There should be hypervisor for ipc configuration");
-		let args = BootArgs::new().stdin(
-				serialize(&ethcore_stratum::ServiceConfiguration {
-					io_path: hypervisor.io_path.to_owned(),
-					port: config.port,
-					listen_addr: config.listen_addr.to_owned(),
-					secret: config.secret,
-				}).expect("Any binary-derived struct is serializable by definition")
-			).cli(vec!["stratum".to_owned()]);
-		hypervisor = hypervisor.module(super::stratum::MODULE_ID, args);
-		*hypervisor_ref = Some(hypervisor);
-	}
-}
-
-#[cfg(not(feature="stratum"))]
-pub fn stratum (_hypervisor_ref: &mut Option<Hypervisor>, maybe_config: &Option<::ethcore::miner::StratumOptions>)
-{
-	if let &Some(_) = maybe_config {
-		warn!(
-			"Stratum arguments ignored: parity should be recompiled with --features=\"stratum\"\n
-			 Use \"cargo build --features=\"stratum\"\""
-		);
-	}
-=======
 pub fn stratum (hypervisor_ref: &mut Option<Hypervisor>, config: &::ethcore::miner::StratumOptions)
 {
 	use ethcore_stratum;
@@ -175,7 +137,6 @@
 		"Stratum arguments ignored: parity should be recompiled with --features=\"stratum\"\n
 		 Use \"cargo build --features=\"stratum\"\""
 	);
->>>>>>> 16c0159f
 }
 
 #[cfg(feature="ipc")]
