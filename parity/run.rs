--- conflicted
+++ resolved
@@ -145,13 +145,9 @@
 
 	// create supervisor
 	let mut hypervisor = modules::hypervisor(::std::path::Path::new(&cmd.dirs.ipc_path()));
-<<<<<<< HEAD
-	modules::stratum(&mut hypervisor, &cmd.stratum);
-=======
 	if let Some(ref stratum_cfg) = cmd.stratum {
 		modules::stratum(&mut hypervisor, stratum_cfg);
 	}
->>>>>>> 16c0159f
 
 	// create miner
 	let miner = Miner::new(cmd.miner_options, cmd.gas_pricer.into(), &spec, Some(account_provider.clone()));
@@ -203,17 +199,11 @@
 	let external_miner = Arc::new(ExternalMiner::default());
 
 	// start stratum
-<<<<<<< HEAD
-	ClientService::stratum_probably(&cmd.stratum, &miner, &client).map(|stratum_notifier| {
-		miner.push_notifier(stratum_notifier)
-	});
-=======
 	if let Some(ref stratum_config) = cmd.stratum {
 		let _ = ClientService::stratum_notifier(stratum_config, Arc::downgrade(&miner), Arc::downgrade(&client)).map(|stratum_notifier| {
 			miner.push_notifier(stratum_notifier)
 		});
 	}
->>>>>>> 16c0159f
 
 	// create sync object
 	let (sync_provider, manage_network, chain_notify) = try!(modules::sync(
