// Copyright 2015, 2016 Ethcore (UK) Ltd.
// This file is part of Parity.

// Parity is free software: you can redistribute it and/or modify
// it under the terms of the GNU General Public License as published by
// the Free Software Foundation, either version 3 of the License, or
// (at your option) any later version.

// Parity is distributed in the hope that it will be useful,
// but WITHOUT ANY WARRANTY; without even the implied warranty of
// MERCHANTABILITY or FITNESS FOR A PARTICULAR PURPOSE.  See the
// GNU General Public License for more details.

// You should have received a copy of the GNU General Public License
// along with Parity.  If not, see <http://www.gnu.org/licenses/>.

use ethkey::KeyPair;
use io::*;
use client::{BlockChainClient, Client, ClientConfig};
use common::*;
use spec::*;
use state_db::StateDB;
use block::{OpenBlock, Drain};
use blockchain::{BlockChain, Config as BlockChainConfig};
use state::{self, State};
use evm::Schedule;
use engines::Engine;
use ethereum;
use devtools::*;
use miner::Miner;
use rlp::{self, RlpStream, Stream};
use db::COL_STATE;

#[cfg(feature = "json-tests")]
pub enum ChainEra {
	Frontier,
	Homestead,
	DaoHardfork,
}

pub struct TestEngine {
	engine: Arc<Engine>,
	max_depth: usize
}

impl TestEngine {
	pub fn new(max_depth: usize) -> TestEngine {
		TestEngine {
			engine: ethereum::new_frontier_test().engine,
			max_depth: max_depth
		}
	}
}

impl Engine for TestEngine {
	fn name(&self) -> &str {
		"TestEngine"
	}

	fn params(&self) -> &CommonParams {
		self.engine.params()
	}

	fn builtins(&self) -> &BTreeMap<Address, Builtin> {
		self.engine.builtins()
	}

	fn schedule(&self, _env_info: &EnvInfo) -> Schedule {
		let mut schedule = Schedule::new_frontier();
		schedule.max_depth = self.max_depth;
		schedule
	}
}

// TODO: move everything over to get_null_spec.
pub fn get_test_spec() -> Spec {
	Spec::new_test()
}

pub fn create_test_block(header: &Header) -> Bytes {
	let mut rlp = RlpStream::new_list(3);
	rlp.append(header);
	rlp.append_raw(&rlp::EMPTY_LIST_RLP, 1);
	rlp.append_raw(&rlp::EMPTY_LIST_RLP, 1);
	rlp.out()
}

fn create_unverifiable_block_header(order: u32, parent_hash: H256) -> Header {
	let mut header = Header::new();
	header.set_gas_limit(0.into());
	header.set_difficulty((order * 100).into());
	header.set_timestamp((order * 10) as u64);
	header.set_number(order as u64);
	header.set_parent_hash(parent_hash);
	header.set_state_root(H256::zero());

	header
}

fn create_unverifiable_block_with_extra(order: u32, parent_hash: H256, extra: Option<Bytes>) -> Bytes {
	let mut header = create_unverifiable_block_header(order, parent_hash);
	header.set_extra_data(match extra {
		Some(extra_data) => extra_data,
		None => {
			let base = (order & 0x000000ff) as u8;
			let generated: Vec<u8> = vec![base + 1, base + 2, base + 3];
			generated
		}
	});
	create_test_block(&header)
}

fn create_unverifiable_block(order: u32, parent_hash: H256) -> Bytes {
	create_test_block(&create_unverifiable_block_header(order, parent_hash))
}

pub fn create_test_block_with_data(header: &Header, transactions: &[SignedTransaction], uncles: &[Header]) -> Bytes {
	let mut rlp = RlpStream::new_list(3);
	rlp.append(header);
	rlp.begin_list(transactions.len());
	for t in transactions {
		rlp.append_raw(&rlp::encode::<SignedTransaction>(t).to_vec(), 1);
	}
	rlp.append(&uncles);
	rlp.out()
}

pub fn generate_dummy_client(block_number: u32) -> GuardedTempResult<Arc<Client>> {
	generate_dummy_client_with_spec_and_data(Spec::new_test, block_number, 0, &[])
}

pub fn generate_dummy_client_with_data(block_number: u32, txs_per_block: usize, tx_gas_prices: &[U256]) -> GuardedTempResult<Arc<Client>> {
	generate_dummy_client_with_spec_and_data(Spec::new_null, block_number, txs_per_block, tx_gas_prices)
}

pub fn generate_dummy_client_with_spec_and_data<F>(get_test_spec: F, block_number: u32, txs_per_block: usize, tx_gas_prices: &[U256]) -> GuardedTempResult<Arc<Client>> where F: Fn()->Spec {
	let dir = RandomTempPath::new();
	let test_spec = get_test_spec();
	let db_config = DatabaseConfig::with_columns(::db::NUM_COLUMNS);

	let client = Client::new(
		ClientConfig::default(),
		&test_spec,
		dir.as_path(),
		Arc::new(Miner::with_spec(&test_spec)),
		IoChannel::disconnected(),
		&db_config
	).unwrap();
	let test_engine = &*test_spec.engine;

	let mut db_result = get_temp_state_db();
	let mut db = db_result.take();
	test_spec.ensure_db_good(&mut db).unwrap();
	let genesis_header = test_spec.genesis_header();

	let mut rolling_timestamp = 40;
	let mut last_hashes = vec![];
	let mut last_header = genesis_header.clone();

	let kp = KeyPair::from_secret("".sha3()).unwrap();
	let author = kp.address();

	let mut n = 0;
	for _ in 0..block_number {
		last_hashes.push(last_header.hash());

		// forge block.
		let mut b = OpenBlock::new(
			test_engine,
			Default::default(),
			false,
			db,
			&last_header,
			Arc::new(last_hashes.clone()),
			author.clone(),
			(3141562.into(), 31415620.into()),
			vec![]
		).unwrap();
		b.set_difficulty(U256::from(0x20000));
		rolling_timestamp += 10;
		b.set_timestamp(rolling_timestamp);

		// first block we don't have any balance, so can't send any transactions.
		for _ in 0..txs_per_block {
			b.push_transaction(Transaction {
				nonce: n.into(),
				gas_price: tx_gas_prices[n % tx_gas_prices.len()],
				gas: 100000.into(),
				action: Action::Create,
				data: vec![],
				value: U256::zero(),
			}.sign(kp.secret()), None).unwrap();
			n += 1;
		}

		let b = b.close_and_lock().seal(test_engine, vec![]).unwrap();

		if let Err(e) = client.import_block(b.rlp_bytes()) {
			panic!("error importing block which is valid by definition: {:?}", e);
		}

		last_header = BlockView::new(&b.rlp_bytes()).header();
		db = b.drain();
	}
	client.flush_queue();
	client.import_verified_blocks();

	GuardedTempResult::<Arc<Client>> {
		_temp: dir,
		result: Some(client)
	}
}

pub fn push_blocks_to_client(client: &Arc<Client>, timestamp_salt: u64, starting_number: usize, block_number: usize) {
	let test_spec = get_test_spec();
	let test_engine = &test_spec.engine;
	//let test_engine = test_spec.to_engine().unwrap();
	let state_root = test_spec.genesis_header().state_root().clone();
	let mut rolling_hash = client.chain_info().best_block_hash;
	let mut rolling_block_number = starting_number as u64;
	let mut rolling_timestamp = timestamp_salt + starting_number as u64 * 10;

	for _ in 0..block_number {
		let mut header = Header::new();

		header.set_gas_limit(test_engine.params().min_gas_limit);
		header.set_difficulty(U256::from(0x20000));
		header.set_timestamp(rolling_timestamp);
		header.set_number(rolling_block_number);
		header.set_parent_hash(rolling_hash);
		header.set_state_root(state_root);

		rolling_hash = header.hash();
		rolling_block_number = rolling_block_number + 1;
		rolling_timestamp = rolling_timestamp + 10;

		if let Err(e) = client.import_block(create_test_block(&header)) {
			panic!("error importing block which is valid by definition: {:?}", e);
		}
	}
}

pub fn get_test_client_with_blocks(blocks: Vec<Bytes>) -> GuardedTempResult<Arc<Client>> {
	let dir = RandomTempPath::new();
	let test_spec = get_test_spec();
	let db_config = DatabaseConfig::with_columns(::db::NUM_COLUMNS);

	let client = Client::new(
		ClientConfig::default(),
		&test_spec,
		dir.as_path(),
		Arc::new(Miner::with_spec(&test_spec)),
		IoChannel::disconnected(),
		&db_config
	).unwrap();

	for block in &blocks {
		if let Err(_) = client.import_block(block.clone()) {
			panic!("panic importing block which is well-formed");
		}
	}
	client.flush_queue();
	client.import_verified_blocks();

	GuardedTempResult::<Arc<Client>> {
		_temp: dir,
		result: Some(client)
	}
}

fn new_db(path: &str) -> Arc<Database> {
	Arc::new(
		Database::open(&DatabaseConfig::with_columns(::db::NUM_COLUMNS), path)
		.expect("Opening database for tests should always work.")
	)
}

pub fn generate_dummy_blockchain(block_number: u32) -> GuardedTempResult<BlockChain> {
	let temp = RandomTempPath::new();
	let db = new_db(temp.as_str());
	let bc = BlockChain::new(BlockChainConfig::default(), &create_unverifiable_block(0, H256::zero()), db.clone());

	let mut batch = db.transaction();
	for block_order in 1..block_number {
		bc.insert_block(&mut batch, &create_unverifiable_block(block_order, bc.best_block_hash()), vec![]);
		bc.commit();
	}
	db.write(batch).unwrap();

	GuardedTempResult::<BlockChain> {
		_temp: temp,
		result: Some(bc)
	}
}

pub fn generate_dummy_blockchain_with_extra(block_number: u32) -> GuardedTempResult<BlockChain> {
	let temp = RandomTempPath::new();
	let db = new_db(temp.as_str());
	let bc = BlockChain::new(BlockChainConfig::default(), &create_unverifiable_block(0, H256::zero()), db.clone());


	let mut batch = db.transaction();
	for block_order in 1..block_number {
		bc.insert_block(&mut batch, &create_unverifiable_block_with_extra(block_order, bc.best_block_hash(), None), vec![]);
		bc.commit();
	}
	db.write(batch).unwrap();

	GuardedTempResult::<BlockChain> {
		_temp: temp,
		result: Some(bc)
	}
}

pub fn generate_dummy_empty_blockchain() -> GuardedTempResult<BlockChain> {
	let temp = RandomTempPath::new();
	let db = new_db(temp.as_str());
	let bc = BlockChain::new(BlockChainConfig::default(), &create_unverifiable_block(0, H256::zero()), db.clone());

	GuardedTempResult::<BlockChain> {
		_temp: temp,
		result: Some(bc)
	}
}

pub fn get_temp_state_db() -> GuardedTempResult<StateDB> {
	let temp = RandomTempPath::new();
	let journal_db = get_temp_state_db_in(temp.as_path());

	GuardedTempResult {
		_temp: temp,
		result: Some(journal_db)
	}
}

pub fn get_temp_state() -> GuardedTempResult<state::DiskBacked> {
	let temp = RandomTempPath::new();
	let journal_db = get_temp_state_db_in(temp.as_path());

	GuardedTempResult {
	    _temp: temp,
		result: Some(State::new(journal_db, U256::from(0), Default::default())),
	}
}

pub fn get_temp_state_db_in(path: &Path) -> StateDB {
	let db = new_db(path.to_str().expect("Only valid utf8 paths for tests."));
	let journal_db = journaldb::new(db.clone(), journaldb::Algorithm::EarlyMerge, COL_STATE);
	StateDB::new(journal_db)
}

<<<<<<< HEAD
pub fn get_temp_state_in(path: &Path) -> state::DiskBacked {
	let journal_db = get_temp_journal_db_in(path);
=======
pub fn get_temp_state_in(path: &Path) -> State {
	let journal_db = get_temp_state_db_in(path);
>>>>>>> e1d3b3ff
	State::new(journal_db, U256::from(0), Default::default())
}

pub fn get_good_dummy_block_seq(count: usize) -> Vec<Bytes> {
	let test_spec = get_test_spec();
  	get_good_dummy_block_fork_seq(1, count, &test_spec.genesis_header().hash())
}

pub fn get_good_dummy_block_fork_seq(start_number: usize, count: usize, parent_hash: &H256) -> Vec<Bytes> {
	let test_spec = get_test_spec();
	let test_engine = &test_spec.engine;
	let mut rolling_timestamp = start_number as u64 * 10;
	let mut parent = *parent_hash;
	let mut r = Vec::new();
	for i in start_number .. start_number + count + 1 {
		let mut block_header = Header::new();
		block_header.set_gas_limit(test_engine.params().min_gas_limit);
		block_header.set_difficulty(U256::from(i).mul(U256([0, 1, 0, 0])));
		block_header.set_timestamp(rolling_timestamp);
		block_header.set_number(i as u64);
		block_header.set_parent_hash(parent);
		block_header.set_state_root(test_spec.genesis_header().state_root().clone());

		parent = block_header.hash();
		rolling_timestamp = rolling_timestamp + 10;

		r.push(create_test_block(&block_header));

	}
	r
}

pub fn get_good_dummy_block() -> Bytes {
	let mut block_header = Header::new();
	let test_spec = get_test_spec();
	let test_engine = &test_spec.engine;
	block_header.set_gas_limit(test_engine.params().min_gas_limit);
	block_header.set_difficulty(U256::from(0x20000));
	block_header.set_timestamp(40);
	block_header.set_number(1);
	block_header.set_parent_hash(test_spec.genesis_header().hash());
	block_header.set_state_root(test_spec.genesis_header().state_root().clone());

	create_test_block(&block_header)
}

pub fn get_bad_state_dummy_block() -> Bytes {
	let mut block_header = Header::new();
	let test_spec = get_test_spec();
	let test_engine = &test_spec.engine;
	block_header.set_gas_limit(test_engine.params().min_gas_limit);
	block_header.set_difficulty(U256::from(0x20000));
	block_header.set_timestamp(40);
	block_header.set_number(1);
	block_header.set_parent_hash(test_spec.genesis_header().hash());
	block_header.set_state_root(0xbad.into());

	create_test_block(&block_header)
}<|MERGE_RESOLUTION|>--- conflicted
+++ resolved
@@ -349,13 +349,8 @@
 	StateDB::new(journal_db)
 }
 
-<<<<<<< HEAD
 pub fn get_temp_state_in(path: &Path) -> state::DiskBacked {
-	let journal_db = get_temp_journal_db_in(path);
-=======
-pub fn get_temp_state_in(path: &Path) -> State {
 	let journal_db = get_temp_state_db_in(path);
->>>>>>> e1d3b3ff
 	State::new(journal_db, U256::from(0), Default::default())
 }
 
