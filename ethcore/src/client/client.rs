--- conflicted
+++ resolved
@@ -282,16 +282,12 @@
 		}
 	}
 
-<<<<<<< HEAD
 	/// Get the Registry object - useful for looking up names.
 	pub fn registrar(&self) -> MutexGuard<Option<Registry>> {
 		self.registrar.lock()
 	}
 
-	/// Register an action to be done if a mode change happens. 
-=======
 	/// Register an action to be done if a mode change happens.
->>>>>>> 21b2b4ac
 	pub fn on_mode_change<F>(&self, f: F) where F: 'static + FnMut(&Mode) + Send {
 		*self.on_mode_change.lock() = Some(Box::new(f));
 	}
@@ -733,6 +729,10 @@
 			.map(|executed| {
 				executed.output
 			})
+	}
+
+	pub fn updater(&self) -> MutexGuard<Option<Updater>> {
+		self.updater.lock()
 	}
 
 	/// Look up the block number for the given block ID.
