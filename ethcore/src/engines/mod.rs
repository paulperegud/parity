--- conflicted
+++ resolved
@@ -34,13 +34,10 @@
 use error::Error;
 use spec::CommonParams;
 use evm::Schedule;
-<<<<<<< HEAD
 use io::IoChannel;
 use service::ClientIoMessage;
-=======
 use header::Header;
 use transaction::SignedTransaction;
->>>>>>> 4ee669b7
 
 /// A consensus mechanism for the chain. Generally either proof-of-work or proof-of-stake-based.
 /// Provides hooks into each of the major parts of block import.
